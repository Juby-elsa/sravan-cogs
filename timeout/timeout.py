--- conflicted
+++ resolved
@@ -4,11 +4,7 @@
 
 import discord
 import humanize
-<<<<<<< HEAD
 from discord.utils import utcnow
-=======
-from discord.http import Route
->>>>>>> 9e256326
 from redbot.core import Config, commands, modlog
 from redbot.core.bot import Red
 from redbot.core.commands.converter import TimedeltaConverter
@@ -28,11 +24,7 @@
         self.config.register_guild(**default_guild)
 
     __author__ = ["sravan"]
-<<<<<<< HEAD
     __version__ = "1.3.0"
-=======
-    __version__ = "1.2.0"
->>>>>>> 9e256326
 
     def format_help_for_context(self, ctx: commands.Context) -> str:
         """
@@ -116,49 +108,7 @@
                     embed.add_field(
                         name="Duration", value=humanize.naturaldelta(time), inline=True
                     )
-
                 embed.add_field(name="Guild", value=ctx.guild, inline=False)
-
-<<<<<<< HEAD
-=======
-        await ctx.bot.http.request(r, json=payload, reason=reason)
-        await modlog.create_case(
-            bot=ctx.bot,
-            guild=ctx.guild,
-            created_at=datetime.datetime.now(datetime.timezone.utc),
-            action_type="timeout" if time else "untimeout",
-            user=member,
-            moderator=ctx.author,
-            reason=reason,
-            until=(datetime.datetime.now(datetime.timezone.utc) + time)
-            if time
-            else None,
-            channel=ctx.channel,
-        )
-        if await self.config.guild(member.guild).dm():
-            with contextlib.suppress(discord.HTTPException):
-                embed = discord.Embed(
-                    title="Server timeout" if time else "Server untimeout",
-                    description=f"**reason:** {reason}"
-                    if reason
-                    else "**reason:** No reason given.",
-                    timestamp=datetime.datetime.utcnow(),
-                    colour=await ctx.embed_colour(),
-                )
-
-                if time:
-                    timestamp = datetime.datetime.now(datetime.timezone.utc) + time
-                    timestamp = int(datetime.datetime.timestamp(timestamp))
-                    embed.add_field(
-                        name="Until", value=f"<t:{timestamp}:f>", inline=True
-                    )
-                    embed.add_field(
-                        name="Duration", value=humanize.naturaldelta(time), inline=True
-                    )
-
-                embed.add_field(name="Guild", value=ctx.guild, inline=False)
-
->>>>>>> 9e256326
                 if await self.config.guild(ctx.guild).showmod():
                     embed.add_field(name="Moderator", value=ctx.author, inline=False)
                 await member.send(embed=embed)
