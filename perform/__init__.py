--- conflicted
+++ resolved
@@ -1,4 +1 @@
-<<<<<<< HEAD
-from .perform import setup #noqa
-=======
->>>>>>> 29e4fb5c
+from .perform import setup 