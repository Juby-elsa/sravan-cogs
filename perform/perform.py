"""
Copyright 2021 Onii-chan.

Licensed under the Apache License, Version 2.0 (the "License");
you may not use this file except in compliance with the License.
You may obtain a copy of the License at

    http://www.apache.org/licenses/LICENSE-2.0

Unless required by applicable law or agreed to in writing, software
distributed under the License is distributed on an "AS IS" BASIS,
WITHOUT WARRANTIES OR CONDITIONS OF ANY KIND, either express or implied.
See the License for the specific language governing permissions and
limitations under the License.

"""

"""

import logging
from random import randint
from typing import Optional

import discord
from redbot.core import Config, commands
from redbot.core.bot import Red

from .utils import kawaiiembed, rstats_embed, send_embed

log = logging.getLogger("red.onii.perform")


class Perform(commands.Cog):
    """
    Perform different actions, like cuddle, poke etc.
    """

    def __init__(self, bot: Red):
        self.bot = bot
        self.config = Config.get_conf(
            self, identifier=8423644625413, force_registration=True
        )
        default_global = {
            "feed": [
                "https://media1.tenor.com/images/93c4833dbcfd5be9401afbda220066ee/tenor.gif?itemid=11223742",
                "https://media1.tenor.com/images/33cfd292d4ef5e2dc533ff73a102c2e6/tenor.gif?itemid=12165913",
                "https://media1.tenor.com/images/72268391ffde3cd976a456ee2a033f46/tenor.gif?itemid=7589062",
                "https://media1.tenor.com/images/4b48975ec500f8326c5db6b178a91a3a/tenor.gif?itemid=12593977",
                "https://media1.tenor.com/images/187ff5bc3a5628b6906935232898c200/tenor.gif?itemid=9340097",
                "https://media1.tenor.com/images/15e7d9e1eb0aad2852fabda1210aee95/tenor.gif?itemid=12005286",
                "https://media1.tenor.com/images/d08d0825019c321f21293c35df8ed6a9/tenor.gif?itemid=9032297",
                "https://media1.tenor.com/images/571da4da1ad526afe744423f7581a452/tenor.gif?itemid=11658244",
                "https://media1.tenor.com/images/6bde17caa5743a22686e5f7b6e3e23b4/tenor.gif?itemid=13726430",
                "https://media1.tenor.com/images/fd3616d34ade61e1ac5cd0975c25a917/tenor.gif?itemid=13653906",
                "https://imgur.com/v7jsPrv",
            ],
            "spank": [
                "https://media1.tenor.com/images/ef5f040254c2fbf91232088b91fe2341/tenor.gif?itemid=13569259",
                "https://media1.tenor.com/images/fa2472b2cca1e4a407b7772b329eafb4/tenor.gif?itemid=21468457",
                "https://media1.tenor.com/images/2eb222b142f24be14ea2da5c84a92b08/tenor.gif?itemid=15905904",
                "https://media1.tenor.com/images/86b5a47d495c0e8c5c3a085641a91aa4/tenor.gif?itemid=15964704",
                "https://media1.tenor.com/images/31d58e53313dc9bbd6435d824d2a5933/tenor.gif?itemid=11756736",
                "https://media1.tenor.com/images/97624764cb41414ad2c60d2028c19394/tenor.gif?itemid=16739345",
                "https://media1.tenor.com/images/f21c5c56e36ce0dfcdfe7c7993578c46/tenor.gif?itemid=21371415",
                "https://media1.tenor.com/images/58f5dcc2123fc73e8fb6b76f149441bc/tenor.gif?itemid=12086277",
                "https://media1.tenor.com/images/eafb13b900645ddf3b30cf9cc28e9f91/tenor.gif?itemid=4603671",
                "https://media1.tenor.com/images/be2bb9db1c8b8dc2194ec6a1b3d96b89/tenor.gif?itemid=18811244",
                "https://media.giphy.com/media/OoCuLoM6iEhYk/giphy.gif",
                "https://media.giphy.com/media/Qo3qovmbqaKT6/giphy.gif",
            ],
            "nut": [
                "https://c.tenor.com/2U9tTXuO_gUAAAAC/kick-anime.gif",
                "https://c.tenor.com/uHQL8xtAwaUAAAAd/kick-in-the-balls-anime.gif",
                "https://c.tenor.com/D67kRWw_cEEAAAAC/voz-dap-chym-dap-chym.gif",
                "https://c.tenor.com/_mW88MVAnrYAAAAC/heion-sedai-no-idatentachi-paula.gif",
                "https://c.tenor.com/CZT8alpjzzwAAAAd/ball-kick.gif",
                "https://c.tenor.com/KlvWYCEumXAAAAAd/kick-anime.gif",
                "https://c.tenor.com/9x-loeWpLyoAAAAC/talho-eureka-seven.gif",
                "https://c.tenor.com/6qtGbz6_894AAAAC/kick.gif",
                "https://c.tenor.com/NpMUvPFLwCEAAAAC/ow-balls-kick.gif",
                "https://c.tenor.com/pbyIf8fSIJsAAAAC/kick-balls-kick-in-the-balls.gif",
            ],
        }
        default_member = {
            "cuddle_s": 0,
            "poke_s": 0,
            "kiss_s": 0,
            "hug_s": 0,
            "slap_s": 0,
            "pat_s": 0,
            "tickle_s": 0,
            "smug_s": 0,
            "lick_s": 0,
            "cry": 0,
            "sleep": 0,
            "spank_s": 0,
            "pout": 0,
            "blush": 0,
            "feed_s": 0,
            "punch_s": 0,
            "confused": 0,
            "amazed": 0,
            "highfive_s": 0,
            "plead_s": 0,
            "clap": 0,
            "facepalm": 0,
            "facedesk": 0,
            "kill_s": 0,
            "love_s": 0,
            "hide": 0,
            "laugh": 0,
            "lurk": 0,
            "bite_s": 0,
            "dance": 0,
            "yeet_s": 0,
            "dodge": 0,
            "happy": 0,
            "cute": 0,
            "lonely": 0,
            "mad": 0,
            "nosebleed": 0,
            "protect_s": 0,
            "run": 0,
            "scared": 0,
            "shrug": 0,
            "scream": 0,
            "stare": 0,
            "wave_s": 0,
            "nut_s": 0,
        }
        default_target = {
            "cuddle_r": 0,
            "poke_r": 0,
            "kiss_r": 0,
            "hug_r": 0,
            "slap_r": 0,
            "pat_r": 0,
            "tickle_r": 0,
            "smug_r": 0,
            "lick_r": 0,
            "spank_r": 0,
            "feed_r": 0,
            "punch_r": 0,
            "highfive_r": 0,
            "plead_r": 0,
            "kill_r": 0,
            "love_r": 0,
            "bite_r": 0,
            "yeet_r": 0,
            "protect_r": 0,
            "wave_r": 0,
            "nut_r": 0,
        }
        self.config.register_global(**default_global)
        self.config.register_user(**default_member)
        self.config.init_custom("Target", 2)
        self.config.register_custom("Target", **default_target)
        self.cache = {}

        self.COMMANDS = [i.rstrip("_r") for i in default_target if i.endswith("_r")]

    __author__ = ["Onii-chan", "sravan"]
    __version__ = "5.7.0"

    def format_help_for_context(self, ctx: commands.Context) -> str:
        """
        Thanks Sinbad!
        """
        pre_processed = super().format_help_for_context(ctx)
        return f"{pre_processed}\n\nAuthors: {', '.join(self.__author__)}\nCog Version: {self.__version__}"

    def cog_unload(self):
        global hug
        if hug:
            try:
                self.bot.remove_command("hug")
            except Exception as e:
                log.info(e)
            self.bot.add_command(hug)

    @commands.cooldown(1, 10, commands.BucketType.user)
    @commands.command()
    @commands.guild_only()
    async def cuddle(self, ctx: commands.Context, user: discord.Member):
        """
        Cuddle a user!
        """
        embed = await kawaiiembed(self, ctx, "cuddled", "cuddle", user)
        if not isinstance(embed, discord.Embed):
            return await ctx.send(embed)
        target = await self.config.custom("Target", ctx.author.id, user.id).cuddle_r()
        used = await self.config.user(ctx.author).cuddle_s()
        embed.set_footer(
            text=f"{ctx.author.name}'s total cuddles: {used + 1} | {ctx.author.name} has cuddled {user.name} {target + 1} times"
        )
        await send_embed(self, ctx, embed, user)
        await self.config.user(ctx.author).cuddle_s.set(used + 1)
        await self.config.custom("Target", ctx.author.id, user.id).cuddle_r.set(
            target + 1
        )

    @commands.cooldown(1, 10, commands.BucketType.user)
    @commands.command(name="poke")
    @commands.bot_has_permissions(embed_links=True)
    async def poke(self, ctx: commands.Context, user: discord.Member):
        """
        Poke a user!
        """
        embed = await kawaiiembed(self, ctx, "poked", "poke", user)
        if not isinstance(embed, discord.Embed):
            return await ctx.send(embed)
        target = await self.config.custom("Target", ctx.author.id, user.id).poke_r()
        used = await self.config.user(ctx.author).poke_s()
        embed.set_footer(
            text=f"{ctx.author.name}'s total pokes: {used + 1} | {ctx.author.name} has poked {user.name} {target + 1} times"
        )
        await send_embed(self, ctx, embed, user)
        await self.config.user(ctx.author).poke_s.set(used + 1)
        await self.config.custom("Target", ctx.author.id, user.id).poke_r.set(
            target + 1
        )

    @commands.cooldown(1, 10, commands.BucketType.user)
    @commands.command(name="kiss")
    @commands.bot_has_permissions(embed_links=True)
    async def kiss(self, ctx: commands.Context, user: discord.Member):
        """
        Kiss a user!
        """
        embed = await kawaiiembed(self, ctx, "just kissed", "kiss", user)
        if not isinstance(embed, discord.Embed):
            return await ctx.send(embed)
        target = await self.config.custom("Target", ctx.author.id, user.id).kiss_r()
        used = await self.config.user(ctx.author).kiss_s()
        embed.set_footer(
            text=f"{ctx.author.name}'s total kisses: {used + 1} | {ctx.author.name} has kissed {user.name} {target + 1} times"
        )
        await send_embed(self, ctx, embed, user)
        await self.config.user(ctx.author).kiss_s.set(used + 1)
        await self.config.custom("Target", ctx.author.id, user.id).kiss_r.set(
            target + 1
        )

    @commands.cooldown(1, 10, commands.BucketType.user)
    @commands.command(name="hug")
    @commands.bot_has_permissions(embed_links=True)
    async def hug(self, ctx: commands.Context, user: discord.Member):
        """
        Hugs a user!
        """
        embed = await kawaiiembed(self, ctx, "just hugged", "hug", user)
        if not isinstance(embed, discord.Embed):
            return await ctx.send(embed)
        target = await self.config.custom("Target", ctx.author.id, user.id).hug_r()
        used = await self.config.user(ctx.author).hug_s()
        embed.set_footer(
            text=f"{ctx.author.name}'s total hugs: {used + 1} | {ctx.author.name} has hugged {user.name} {target + 1} times"
        )
        await send_embed(self, ctx, embed, user)
        await self.config.user(ctx.author).hug_s.set(used + 1)
        await self.config.custom("Target", ctx.author.id, user.id).hug_r.set(target + 1)

    @commands.cooldown(1, 10, commands.BucketType.user)
    @commands.command(name="pat")
    @commands.bot_has_permissions(embed_links=True)
    async def pat(self, ctx: commands.Context, user: discord.Member):
        """
        Pats a user!
        """
        embed = await kawaiiembed(self, ctx, "just patted", "pat", user)
        if not isinstance(embed, discord.Embed):
            return await ctx.send(embed)
        target = await self.config.custom("Target", ctx.author.id, user.id).pat_r()
        used = await self.config.user(ctx.author).pat_s()
        embed.set_footer(
            text=f"{ctx.author.name}'s total pats: {used + 1} | {ctx.author.name} has patted {user.name} {target + 1} times"
        )
        await send_embed(self, ctx, embed, user)
        await self.config.user(ctx.author).pat_s.set(used + 1)
        await self.config.custom("Target", ctx.author.id, user.id).pat_r.set(target + 1)

    @commands.cooldown(1, 10, commands.BucketType.user)
    @commands.command(name="tickle")
    @commands.bot_has_permissions(embed_links=True)
    async def tickle(self, ctx: commands.Context, user: discord.Member):
        """
        Tickles a user!
        """
        embed = await kawaiiembed(self, ctx, "just tickled", "tickle", user)
        if not isinstance(embed, discord.Embed):
            return await ctx.send(embed)
        target = await self.config.custom("Target", ctx.author.id, user.id).tickle_r()
        used = await self.config.user(ctx.author).tickle_s()
        embed.set_footer(
            text=f"{ctx.author.name}'s total tickles: {used + 1} | {ctx.author.name} has tickled {user.name} {target + 1} times"
        )
        await send_embed(self, ctx, embed, user)
        await self.config.user(ctx.author).tickle_s.set(used + 1)
        await self.config.custom("Target", ctx.author.id, user.id).tickle_r.set(
            target + 1
        )

    @commands.cooldown(1, 10, commands.BucketType.user)
    @commands.command(name="smug")
    @commands.bot_has_permissions(embed_links=True)
    async def smug(self, ctx: commands.Context):
        """
        Be smug towards someone!
        """
        embed = await kawaiiembed(self, ctx, "is acting so smug!", "smug")
        if not isinstance(embed, discord.Embed):
            return await ctx.send(embed)
        used = await self.config.user(ctx.author).smug_s()
        embed.set_footer(text=f"{ctx.author.name}'s total smugs: {used + 1}")
        await send_embed(self, ctx, embed)
        await self.config.user(ctx.author).smug_s.set(used + 1)

    @commands.cooldown(1, 10, commands.BucketType.user)
    @commands.command(name="lick")
    @commands.bot_has_permissions(embed_links=True)
    async def lick(self, ctx: commands.Context, user: discord.Member):
        """
        Licks a user!
        """
        embed = await kawaiiembed(self, ctx, "just licked", "lick", user)
        if not isinstance(embed, discord.Embed):
            return await ctx.send(embed)
        target = await self.config.custom("Target", ctx.author.id, user.id).lick_r()
        used = await self.config.user(ctx.author).lick_s()
        embed.set_footer(
            text=f"{ctx.author.name}'s total licks: {used + 1} | {ctx.author.name} has licked {user.name} {target + 1} times"
        )
        await send_embed(self, ctx, embed, user)
        await self.config.user(ctx.author).lick_s.set(used + 1)
        await self.config.custom("Target", ctx.author.id, user.id).lick_r.set(
            target + 1
        )

    @commands.cooldown(1, 10, commands.BucketType.user)
    @commands.command(name="slap")
    @commands.bot_has_permissions(embed_links=True)
    async def slap(self, ctx: commands.Context, user: discord.Member):
        """
        Slaps a user!
        """
        embed = await kawaiiembed(self, ctx, "just slapped", "slap", user)
        if not isinstance(embed, discord.Embed):
            return await ctx.send(embed)
        target = await self.config.custom("Target", ctx.author.id, user.id).slap_r()
        used = await self.config.user(ctx.author).slap_s()
        embed.set_footer(
            text=f"{ctx.author.name}'s total slaps: {used + 1} | {ctx.author.name} has slapped {user.name} {target + 1} times"
        )
        await send_embed(self, ctx, embed, user)
        await self.config.user(ctx.author).slap_s.set(used + 1)
        await self.config.custom("Target", ctx.author.id, user.id).slap_r.set(
            target + 1
        )

    @commands.cooldown(1, 10, commands.BucketType.user)
    @commands.command(name="cry")
    @commands.bot_has_permissions(embed_links=True)
    async def cry(self, ctx: commands.Context):
        """
        Start crying!
        """
        embed = await kawaiiembed(self, ctx, "is crying!", "cry")
        if not isinstance(embed, discord.Embed):
            return await ctx.send(embed)
        used = await self.config.user(ctx.author).cry()
        embed.set_footer(text=f"{ctx.author.name}'s total cries: {used + 1}")
        await send_embed(self, ctx, embed)
        await self.config.user(ctx.author).cry.set(used + 1)

    @commands.cooldown(1, 10, commands.BucketType.user)
    @commands.command(name="sleep")
    @commands.bot_has_permissions(embed_links=True)
    async def sleep(self, ctx: commands.Context):
        """
        Act sleepy!
        """
        embed = await kawaiiembed(self, ctx, "is sleepy!", "sleepy")
        if not isinstance(embed, discord.Embed):
            return await ctx.send(embed)
        used = await self.config.user(ctx.author).sleep()
        embed.set_footer(text=f"{ctx.author.name}'s total sleeps: {used + 1}")
        await send_embed(self, ctx, embed)
        await self.config.user(ctx.author).sleep.set(used + 1)

    @commands.cooldown(1, 10, commands.BucketType.user)
    @commands.command(name="spank")
    @commands.bot_has_permissions(embed_links=True)
    async def spank(self, ctx: commands.Context, user: discord.Member):
        """
        Spanks a user!
        """

        images = await self.config.spank()

        mn = len(images)
        i = randint(0, mn - 1)

        embed = discord.Embed(
            colour=discord.Colour.random(),
            description=f"**{ctx.author.mention}** just spanked {f'**{str(user.mention)}**' if user else 'themselves'}!",
        )
<<<<<<< HEAD
        embed.set_author(name=self.bot.user.display_name, icon_url=self.bot.user.avatar)
=======
        embed.set_author(
            name=self.bot.user.display_name, icon_url=self.bot.user.avatar_url
        )
>>>>>>> 9e256326
        embed.set_image(url=images[i])
        target = await self.config.custom("Target", ctx.author.id, user.id).spank_r()
        used = await self.config.user(ctx.author).spank_s()
        embed.set_footer(
            text=f"{ctx.author.name}'s total spanks: {used + 1} | {ctx.author.name} has spanked {user.name} {target + 1} times"
        )
        await send_embed(self, ctx, embed, user)
        await self.config.user(ctx.author).spank_s.set(used + 1)
        await self.config.custom("Target", ctx.author.id, user.id).spank_r.set(
            target + 1
        )

    @commands.cooldown(1, 10, commands.BucketType.user)
    @commands.command(name="pout")
    @commands.bot_has_permissions(embed_links=True)
    async def pout(self, ctx: commands.Context):
        """
        Act pout!
        """
        embed = await kawaiiembed(self, ctx, "is acting pout!", "pout")
        if not isinstance(embed, discord.Embed):
            return await ctx.send(embed)
        used = await self.config.user(ctx.author).pout()
        embed.set_footer(text=f"{ctx.author.name}'s total pouts: {used + 1}")
        await send_embed(self, ctx, embed)
        await self.config.user(ctx.author).pout.set(used + 1)

    @commands.cooldown(1, 10, commands.BucketType.user)
    @commands.command(name="blush")
    @commands.bot_has_permissions(embed_links=True)
    async def blush(self, ctx: commands.Context):
        """
        Act blush!
        """
        embed = await kawaiiembed(self, ctx, "is blushing!", "blush")
        if not isinstance(embed, discord.Embed):
            return await ctx.send(embed)
        used = await self.config.user(ctx.author).blush()
        embed.set_footer(text=f"{ctx.author.name}'s total blushes: {used + 1}")
        await send_embed(self, ctx, embed)
        await self.config.user(ctx.author).blush.set(used + 1)

    @commands.cooldown(1, 10, commands.BucketType.user)
    @commands.command(name="feed")
    @commands.bot_has_permissions(embed_links=True)
    async def feed(self, ctx: commands.Context, user: discord.Member):
        """
        Feeds a user!
        """

        images = await self.config.feed()

        mn = len(images)
        i = randint(0, mn - 1)

        embed = discord.Embed(
            colour=discord.Colour.random(),
            description=f"**{ctx.author.mention}** feeds {f'**{str(user.mention)}**' if user else 'themselves'}!",
        )
<<<<<<< HEAD
        embed.set_author(name=self.bot.user.display_name, icon_url=self.bot.user.avatar)
=======
        embed.set_author(
            name=self.bot.user.display_name, icon_url=self.bot.user.avatar_url
        )
>>>>>>> 9e256326
        embed.set_image(url=images[i])
        target = await self.config.custom("Target", ctx.author.id, user.id).feed_r()
        used = await self.config.user(ctx.author).feed_s()
        embed.set_footer(
            text=f"{ctx.author.name}'s total feeds: {used + 1} | {ctx.author.name} has feeded {user.name} {target + 1} times"
        )
        await send_embed(self, ctx, embed, user)
        await self.config.user(ctx.author).feed_s.set(used + 1)
        await self.config.custom("Target", ctx.author.id, user.id).feed_r.set(
            target + 1
        )

    @commands.cooldown(1, 10, commands.BucketType.user)
    @commands.command(name="punch")
    @commands.bot_has_permissions(embed_links=True)
    async def punch(self, ctx: commands.Context, user: discord.Member):
        """
        Punch a user!
        """
        embed = await kawaiiembed(self, ctx, "just punched", "punch", user)
        if embed is False:
            return await ctx.send("api is down")
        target = await self.config.custom("Target", ctx.author.id, user.id).punch_r()
        used = await self.config.user(ctx.author).punch_s()
        embed.set_footer(
            text=f"{ctx.author.name}'s total punches: {used + 1} | {ctx.author.name} has punched {user.name} {target + 1} times"
        )
        await send_embed(self, ctx, embed, user)
        await self.config.custom("Target", ctx.author.id, user.id).punch_r.set(
            target + 1
        )

    @commands.cooldown(1, 10, commands.BucketType.user)
    @commands.command(name="confuse", aliases=["confused"])
    @commands.guild_only()
    async def confuse(self, ctx: commands.Context):
        """
        Act confused!
        """
        embed = await kawaiiembed(self, ctx, "is confused!", "confused")
        if not isinstance(embed, discord.Embed):
            return await ctx.send(embed)
        used = await self.config.user(ctx.author).confused()
        embed.set_footer(text=f"{ctx.author.name}'s total confusions: {used + 1}")
        await send_embed(self, ctx, embed)
        await self.config.user(ctx.author).confused.set(used + 1)

    @commands.cooldown(1, 10, commands.BucketType.user)
    @commands.command(name="amazed", aliases=["amazing"])
    @commands.guild_only()
    async def amazed(self, ctx: commands.Context):
        """
        Act amazed!
        """
        embed = await kawaiiembed(self, ctx, "is amazed!", "amazing")
        if not isinstance(embed, discord.Embed):
            return await ctx.send(embed)
        used = await self.config.user(ctx.author).amazed()
        embed.set_footer(text=f"{ctx.author.name}'s total amazes: {used + 1}")
        await send_embed(self, ctx, embed)
        await self.config.user(ctx.author).amazed.set(used + 1)

    @commands.cooldown(1, 10, commands.BucketType.user)
    @commands.command()
    @commands.guild_only()
    async def highfive(self, ctx: commands.Context, user: discord.Member):
        """
        Highfive a user!
        """
        embed = await kawaiiembed(self, ctx, "highfived", "highfive", user)
        if not isinstance(embed, discord.Embed):
            return await ctx.send(embed)
        target = await self.config.custom("Target", ctx.author.id, user.id).highfive_r()
        used = await self.config.user(ctx.author).highfive_s()
        embed.set_footer(
            text=f"{ctx.author.name}'s total highfives: {used + 1} | {ctx.author.name} has highfived {user.name} {target + 1} times"
        )
        await send_embed(self, ctx, embed, user)
        await self.config.user(ctx.author).highfive_s.set(used + 1)
        await self.config.custom("Target", ctx.author.id, user.id).highfive_r.set(
            target + 1
        )

    @commands.cooldown(1, 10, commands.BucketType.user)
    @commands.command(name="plead", aliases=["ask"])
    @commands.guild_only()
    async def plead(self, ctx: commands.Context, user: discord.Member):
        """
        Asks a user!
        """
        embed = await kawaiiembed(self, ctx, "is pleading", "ask", user)
        if not isinstance(embed, discord.Embed):
            return await ctx.send(embed)
        target = await self.config.custom("Target", ctx.author.id, user.id).plead_r()
        used = await self.config.user(ctx.author).plead_s()
        embed.set_footer(
            text=f"{ctx.author.name}'s total pleads: {used + 1} | {ctx.author.name} has pleaded {user.name} {target + 1} times"
        )
        await send_embed(self, ctx, embed, user)
        await self.config.user(ctx.author).plead_s.set(used + 1)
        await self.config.custom("Target", ctx.author.id, user.id).plead_r.set(
            target + 1
        )

    @commands.cooldown(1, 10, commands.BucketType.user)
    @commands.command(name="clap")
    @commands.guild_only()
    async def clap(self, ctx: commands.Context):
        """
        Clap for someone!
        """
        embed = await kawaiiembed(self, ctx, "is clapping!", "clap")
        if not isinstance(embed, discord.Embed):
            return await ctx.send(embed)
        used = await self.config.user(ctx.author).clap()
        embed.set_footer(text=f"{ctx.author.name}'s total claps: {used + 1}")
        await send_embed(self, ctx, embed)
        await self.config.user(ctx.author).clap.set(used + 1)

    @commands.cooldown(1, 10, commands.BucketType.user)
    @commands.command(name="facepalm")
    @commands.guild_only()
    async def facepalm(self, ctx: commands.Context):
        """
        Do a facepalm!
        """
        embed = await kawaiiembed(self, ctx, "is facepalming!", "facepalm")
        if not isinstance(embed, discord.Embed):
            return await ctx.send(embed)
        used = await self.config.user(ctx.author).facepalm()
        embed.set_footer(text=f"{ctx.author.name}'s total facepalms: {used + 1}")
        await send_embed(self, ctx, embed)
        await self.config.user(ctx.author).facepalm.set(used + 1)

    @commands.cooldown(1, 10, commands.BucketType.user)
    @commands.command(name="headdesk", aliases=["facedesk"])
    @commands.guild_only()
    async def facedesk(self, ctx: commands.Context):
        """
        Do a facedesk!
        """
        embed = await kawaiiembed(self, ctx, "is facedesking!", "facedesk")
        if not isinstance(embed, discord.Embed):
            return await ctx.send(embed)
        used = await self.config.user(ctx.author).facedesk()
        embed.set_footer(text=f"{ctx.author.name}'s total facedesks: {used + 1}")
        await send_embed(self, ctx, embed)
        await self.config.user(ctx.author).facedesk.set(used + 1)

    @commands.cooldown(1, 10, commands.BucketType.user)
    @commands.command()
    @commands.guild_only()
    async def kill(self, ctx: commands.Context, user: discord.Member):
        """
        Kill a user!
        """
        embed = await kawaiiembed(self, ctx, "killed", "kill", user)
        if not isinstance(embed, discord.Embed):
            return await ctx.send(embed)
        target = await self.config.custom("Target", ctx.author.id, user.id).kill_r()
        used = await self.config.user(ctx.author).kill_s()
        embed.set_footer(
            text=f"{ctx.author.name}'s total kills: {used + 1} | {ctx.author.name} has killed {user.name} {target + 1} times"
        )
        await send_embed(self, ctx, embed, user)
        await self.config.user(ctx.author).kill_s.set(used + 1)
        await self.config.custom("Target", ctx.author.id, user.id).kill_r.set(
            target + 1
        )

    @commands.cooldown(1, 10, commands.BucketType.user)
    @commands.command()
    @commands.guild_only()
    async def love(self, ctx: commands.Context, user: discord.Member):
        """
        Love a user!
        """
        embed = await kawaiiembed(self, ctx, "loves", "love", user)
        if not isinstance(embed, discord.Embed):
            return await ctx.send(embed)
        target = await self.config.custom("Target", ctx.author.id, user.id).love_r()
        used = await self.config.user(ctx.author).love_s()
        embed.set_footer(
            text=f"{ctx.author.name}'s total loves: {used + 1} | {ctx.author.name} has loved {user.name} {target + 1} times"
        )
        await send_embed(self, ctx, embed, user)
        await self.config.user(ctx.author).love_s.set(used + 1)
        await self.config.custom("Target", ctx.author.id, user.id).love_r.set(
            target + 1
        )

    @commands.cooldown(1, 10, commands.BucketType.user)
    @commands.command(name="hide")
    @commands.guild_only()
    async def hide(self, ctx: commands.Context):
        """
        Hide yourself!
        """
        embed = await kawaiiembed(self, ctx, "is hiding!", "hide")
        if not isinstance(embed, discord.Embed):
            return await ctx.send(embed)
        used = await self.config.user(ctx.author).hide()
        embed.set_footer(text=f"{ctx.author.name}'s total hides: {used + 1}")
        await send_embed(self, ctx, embed)
        await self.config.user(ctx.author).hide.set(used + 1)

    @commands.cooldown(1, 10, commands.BucketType.user)
    @commands.command(name="laugh")
    @commands.guild_only()
    async def laugh(self, ctx: commands.Context):
        """
        Start laughing!
        """
        embed = await kawaiiembed(self, ctx, "is laughing!", "laugh")
        if not isinstance(embed, discord.Embed):
            return await ctx.send(embed)
        used = await self.config.user(ctx.author).laugh()
        embed.set_footer(text=f"{ctx.author.name}'s total laughs: {used + 1}")
        await send_embed(self, ctx, embed)
        await self.config.user(ctx.author).laugh.set(used + 1)

    @commands.cooldown(1, 10, commands.BucketType.user)
    @commands.command(name="peek", aliases=["lurk"])
    @commands.guild_only()
    async def lurk(self, ctx: commands.Context):
        """
        Start lurking!
        """
        embed = await kawaiiembed(self, ctx, "is lurking!", "peek")
        if not isinstance(embed, discord.Embed):
            return await ctx.send(embed)
        used = await self.config.user(ctx.author).lurk()
        embed.set_footer(text=f"{ctx.author.name}'s total lurks: {used + 1}")
        await send_embed(self, ctx, embed)
        await self.config.user(ctx.author).lurk.set(used + 1)

    @commands.cooldown(1, 10, commands.BucketType.user)
    @commands.command()
    @commands.guild_only()
    async def bite(self, ctx: commands.Context, user: discord.Member):
        """
        Bite a user!
        """
        embed = await kawaiiembed(self, ctx, "is biting", "bite", user)
        if not isinstance(embed, discord.Embed):
            return await ctx.send(embed)
        target = await self.config.custom("Target", ctx.author.id, user.id).bite_r()
        used = await self.config.user(ctx.author).bite_s()
        embed.set_footer(
            text=f"{ctx.author.name}'s total bites: {used + 1} | {ctx.author.name} has bitten {user.name} {target + 1} times"
        )
        await send_embed(self, ctx, embed, user)
        await self.config.user(ctx.author).bite_s.set(used + 1)
        await self.config.custom("Target", ctx.author.id, user.id).bite_r.set(
            target + 1
        )

    @commands.cooldown(1, 10, commands.BucketType.user)
    @commands.command(name="dance")
    @commands.guild_only()
    async def dance(self, ctx: commands.Context):
        """
        Start dancing!
        """
        embed = await kawaiiembed(self, ctx, "is dancing", "dance")
        if not isinstance(embed, discord.Embed):
            return await ctx.send(embed)
        used = await self.config.user(ctx.author).dance()
        embed.set_footer(text=f"{ctx.author.name}'s total dances: {used + 1}")
        await send_embed(self, ctx, embed)
        await self.config.user(ctx.author).dance.set(used + 1)

    @commands.cooldown(1, 10, commands.BucketType.user)
    @commands.command()
    @commands.guild_only()
    async def yeet(self, ctx: commands.Context, user: discord.Member):
        """
        Yeet someone!
        """
        embed = await kawaiiembed(self, ctx, "yeeted", "yeet", user)
        if not isinstance(embed, discord.Embed):
            return await ctx.send(embed)
        target = await self.config.custom("Target", ctx.author.id, user.id).yeet_r()
        used = await self.config.user(ctx.author).yeet_s()
        embed.set_footer(
            text=f"{ctx.author.name}'s total yeets: {used + 1} | {ctx.author.name} has yeeted {user.name} {target + 1} times"
        )
        await send_embed(self, ctx, embed, user)
        await self.config.user(ctx.author).yeet_s.set(used + 1)
        await self.config.custom("Target", ctx.author.id, user.id).yeet_r.set(
            target + 1
        )

    @commands.cooldown(1, 10, commands.BucketType.user)
    @commands.command(name="dodge")
    @commands.guild_only()
    async def dodge(self, ctx: commands.Context):
        """
        Dodge something!
        """
        embed = await kawaiiembed(self, ctx, "is dodging!", "dodge")
        if not isinstance(embed, discord.Embed):
            return await ctx.send(embed)
        used = await self.config.user(ctx.author).dodge()
        embed.set_footer(text=f"{ctx.author.name}'s total dodges: {used + 1}")
        await send_embed(self, ctx, embed)
        await self.config.user(ctx.author).dodge.set(used + 1)

    @commands.cooldown(1, 10, commands.BucketType.user)
    @commands.command(name="happy")
    @commands.guild_only()
    async def happy(self, ctx: commands.Context):
        """
        Act happy!
        """
        embed = await kawaiiembed(self, ctx, "is happy!", "happy")
        if not isinstance(embed, discord.Embed):
            return await ctx.send(embed)
        used = await self.config.user(ctx.author).happy()
        embed.set_footer(text=f"{ctx.author.name}'s total happiness: {used + 1}")
        await send_embed(self, ctx, embed)
        await self.config.user(ctx.author).happy.set(used + 1)

    @commands.cooldown(1, 10, commands.BucketType.user)
    @commands.command(name="cute")
    @commands.guild_only()
    async def cute(self, ctx: commands.Context):
        """
        Act cute!
        """
        embed = await kawaiiembed(self, ctx, "is acting cute!", "cute")
        if not isinstance(embed, discord.Embed):
            return await ctx.send(embed)
        used = await self.config.user(ctx.author).cute()
        embed.set_footer(text=f"{ctx.author.name}'s total cuteness: {used + 1}")
        await send_embed(self, ctx, embed)
        await self.config.user(ctx.author).cute.set(used + 1)

    @commands.cooldown(1, 10, commands.BucketType.user)
    @commands.command(name="lonely", aliases=["alone"])
    @commands.guild_only()
    async def lonely(self, ctx: commands.Context):
        """
        Act lonely!
        """
        embed = await kawaiiembed(self, ctx, "is lonely!", "lonely")
        if not isinstance(embed, discord.Embed):
            return await ctx.send(embed)
        used = await self.config.user(ctx.author).lonely()
        embed.set_footer(text=f"{ctx.author.name}'s total loneliness: {used + 1}")
        await send_embed(self, ctx, embed)
        await self.config.user(ctx.author).lonely.set(used + 1)

    @commands.cooldown(1, 10, commands.BucketType.user)
    @commands.command(name="mad", aliases=["angry"])
    @commands.guild_only()
    async def mad(self, ctx: commands.Context):
        """
        Act angry!
        """
        embed = await kawaiiembed(self, ctx, "is angry!", "mad")
        if not isinstance(embed, discord.Embed):
            return await ctx.send(embed)
        used = await self.config.user(ctx.author).mad()
        embed.set_footer(text=f"{ctx.author.name}'s total angriness: {used + 1}")
        await send_embed(self, ctx, embed)
        await self.config.user(ctx.author).mad.set(used + 1)

    @commands.cooldown(1, 10, commands.BucketType.user)
    @commands.command(name="nosebleed")
    @commands.guild_only()
    async def nosebleed(self, ctx: commands.Context):
        """
        Start bleeding from nose!
        """
        embed = await kawaiiembed(self, ctx, "'s nose is bleeding!", "nosebleed")
        if not isinstance(embed, discord.Embed):
            return await ctx.send(embed)
        used = await self.config.user(ctx.author).nosebleed()
        embed.set_footer(text=f"{ctx.author.name}'s total nosebleeds: {used + 1}")
        await send_embed(self, ctx, embed)
        await self.config.user(ctx.author).nosebleed.set(used + 1)

    @commands.cooldown(1, 10, commands.BucketType.user)
    @commands.command()
    @commands.guild_only()
    async def protect(self, ctx: commands.Context, user: discord.Member):
        """
        Protech someone!
        """
        embed = await kawaiiembed(self, ctx, "is protecting!", "protect", user)
        if not isinstance(embed, discord.Embed):
            return await ctx.send(embed)
        target = await self.config.custom("Target", ctx.author.id, user.id).protect_r()
        used = await self.config.user(ctx.author).protect_s()
        embed.set_footer(
            text=f"{ctx.author.name}'s total protects: {used + 1} | {ctx.author.name} has protected {user.name} {target + 1} times"
        )
        await send_embed(self, ctx, embed, user)
        await self.config.user(ctx.author).protect_s.set(used + 1)
        await self.config.custom("Target", ctx.author.id, user.id).protect_r.set(
            target + 1
        )

    @commands.cooldown(1, 10, commands.BucketType.user)
    @commands.command(name="run")
    @commands.guild_only()
    async def run(self, ctx: commands.Context):
        """
        Start running!
        """
        embed = await kawaiiembed(self, ctx, "is running!", "run")
        if not isinstance(embed, discord.Embed):
            return await ctx.send(embed)
        used = await self.config.user(ctx.author).run()
        embed.set_footer(text=f"{ctx.author.name}'s total runs: {used + 1}")
        await send_embed(self, ctx, embed)
        await self.config.user(ctx.author).run.set(used + 1)

    @commands.cooldown(1, 10, commands.BucketType.user)
    @commands.command(name="scared")
    @commands.guild_only()
    async def scared(self, ctx: commands.Context):
        """
        Act scared!
        """
        embed = await kawaiiembed(self, ctx, "is scared!", "scared")
        if not isinstance(embed, discord.Embed):
            return await ctx.send(embed)
        used = await self.config.user(ctx.author).scared()
        embed.set_footer(text=f"{ctx.author.name}'s total scares: {used + 1}")
        await send_embed(self, ctx, embed)
        await self.config.user(ctx.author).scared.set(used + 1)

    @commands.cooldown(1, 10, commands.BucketType.user)
    @commands.command(name="shrug")
    @commands.guild_only()
    async def shrug(self, ctx: commands.Context):
        """
        Start shrugging!
        """
        embed = await kawaiiembed(self, ctx, "is shrugging!", "shrug")
        if not isinstance(embed, discord.Embed):
            return await ctx.send(embed)
        used = await self.config.user(ctx.author).shrug()
        embed.set_footer(text=f"{ctx.author.name}'s total shrugs: {used + 1}")
        await send_embed(self, ctx, embed)
        await self.config.user(ctx.author).shrug.set(used + 1)

    @commands.cooldown(1, 10, commands.BucketType.user)
    @commands.command(name="scream")
    @commands.guild_only()
    async def scream(self, ctx: commands.Context):
        """
        Start screaming!
        """
        embed = await kawaiiembed(self, ctx, "is screaming!", "scream")
        if not isinstance(embed, discord.Embed):
            return await ctx.send(embed)
        used = await self.config.user(ctx.author).scream()
        embed.set_footer(text=f"{ctx.author.name}'s total screams: {used + 1}")
        await send_embed(self, ctx, embed)
        await self.config.user(ctx.author).scream.set(used + 1)

    @commands.cooldown(1, 10, commands.BucketType.user)
    @commands.command(name="stare")
    @commands.guild_only()
    async def stare(self, ctx: commands.Context):
        """
        Stare someone!
        """
        embed = await kawaiiembed(self, ctx, "is stareing!", "stare")
        if not isinstance(embed, discord.Embed):
            return await ctx.send(embed)
        used = await self.config.user(ctx.author).stare()
        embed.set_footer(text=f"{ctx.author.name}'s total stares: {used + 1}")
        await send_embed(self, ctx, embed)
        await self.config.user(ctx.author).stare.set(used + 1)

    @commands.cooldown(1, 10, commands.BucketType.user)
    @commands.command(aliases=["welcome"])
    @commands.guild_only()
    async def wave(self, ctx: commands.Context, user: discord.Member):
        """
        Wave to someone!
        """
        embed = await kawaiiembed(self, ctx, "is waving", "wave", user)
        if not isinstance(embed, discord.Embed):
            return await ctx.send(embed)
        target = await self.config.custom("Target", ctx.author.id, user.id).wave_r()
        used = await self.config.user(ctx.author).wave_s()
        embed.set_footer(
            text=f"{ctx.author.name}'s total waves: {used + 1} | {ctx.author.name} has waved {user.name} {target + 1} times"
        )
        await send_embed(self, ctx, embed, user)
        await self.config.user(ctx.author).wave_s.set(used + 1)
        await self.config.custom("Target", ctx.author.id, user.id).wave_r.set(
            target + 1
        )

    @commands.cooldown(1, 10, commands.BucketType.user)
    @commands.command(name="nutkick", aliases=["kicknuts"])
    @commands.bot_has_permissions(embed_links=True)
    async def kicknuts(self, ctx: commands.Context, user: discord.Member):
        """
        Kick a user on the nuts!
        """

        images = await self.config.nut()

        mn = len(images)
        i = randint(0, mn - 1)

        embed = discord.Embed(
            colour=discord.Colour.random(),
            description=f"**{ctx.author.mention}** just kicked nuts of {f'**{str(user.mention)}**' if user else 'themselves'}!",
        )
<<<<<<< HEAD
        embed.set_author(name=self.bot.user.display_name, icon_url=self.bot.user.avatar)
=======
        embed.set_author(
            name=self.bot.user.display_name, icon_url=self.bot.user.avatar_url
        )
>>>>>>> 9e256326
        embed.set_image(url=images[i])
        target = await self.config.custom("Target", ctx.author.id, user.id).nut_r()
        used = await self.config.user(ctx.author).nut_s()
        embed.set_footer(
            text=f"{ctx.author.name}'s total nutkicks: {used + 1} | {ctx.author.name} has nutkicked {user.name} {target + 1} times"
        )
        await send_embed(self, ctx, embed, user)
        await self.config.user(ctx.author).nut_s.set(used + 1)
        await self.config.custom("Target", ctx.author.id, user.id).nut_r.set(target + 1)

    @commands.is_owner()
    @commands.command()
    async def performapi(self, ctx: commands.Context):
        """
        Steps to get the API token needed for few commands.
        """
        embed = discord.Embed(
            title="How to set API for perform cog",
            description=(
                """
                1. Go to https://kawaii.red/\n
                2. Login using your discord account\n
                3. Click on dashboard and copy your token\n
                4. Use `[p]set api perform api_key <token>`,
            """
            ),
        )
        await ctx.send(embed=embed)

    @commands.command(aliases=["rstats", "pstats", "roleplaystats"])
    @commands.guild_only()
    async def performstats(
        self, ctx: commands.Context, action: str, user: Optional[discord.User]
    ):
        """View your roleplay stats"""
        if user is None:
            user = ctx.author
        if action not in self.COMMANDS:
            return await ctx.send(
                f"The valid choices to view stats for are {', '.join(f'`{c}`' for c in self.COMMANDS)}"
            )
        embed = await rstats_embed(self, ctx, action, user)
<<<<<<< HEAD

        await ctx.send(embed=embed)


async def setup(bot):
=======

        await ctx.send(embed=embed)


def setup(bot):
>>>>>>> 9e256326
    global hug

    hug = bot.remove_command("hug")
    await bot.add_cog(Perform(bot))<|MERGE_RESOLUTION|>--- conflicted
+++ resolved
@@ -404,13 +404,7 @@
             colour=discord.Colour.random(),
             description=f"**{ctx.author.mention}** just spanked {f'**{str(user.mention)}**' if user else 'themselves'}!",
         )
-<<<<<<< HEAD
         embed.set_author(name=self.bot.user.display_name, icon_url=self.bot.user.avatar)
-=======
-        embed.set_author(
-            name=self.bot.user.display_name, icon_url=self.bot.user.avatar_url
-        )
->>>>>>> 9e256326
         embed.set_image(url=images[i])
         target = await self.config.custom("Target", ctx.author.id, user.id).spank_r()
         used = await self.config.user(ctx.author).spank_s()
@@ -470,13 +464,7 @@
             colour=discord.Colour.random(),
             description=f"**{ctx.author.mention}** feeds {f'**{str(user.mention)}**' if user else 'themselves'}!",
         )
-<<<<<<< HEAD
         embed.set_author(name=self.bot.user.display_name, icon_url=self.bot.user.avatar)
-=======
-        embed.set_author(
-            name=self.bot.user.display_name, icon_url=self.bot.user.avatar_url
-        )
->>>>>>> 9e256326
         embed.set_image(url=images[i])
         target = await self.config.custom("Target", ctx.author.id, user.id).feed_r()
         used = await self.config.user(ctx.author).feed_s()
@@ -994,13 +982,7 @@
             colour=discord.Colour.random(),
             description=f"**{ctx.author.mention}** just kicked nuts of {f'**{str(user.mention)}**' if user else 'themselves'}!",
         )
-<<<<<<< HEAD
         embed.set_author(name=self.bot.user.display_name, icon_url=self.bot.user.avatar)
-=======
-        embed.set_author(
-            name=self.bot.user.display_name, icon_url=self.bot.user.avatar_url
-        )
->>>>>>> 9e256326
         embed.set_image(url=images[i])
         target = await self.config.custom("Target", ctx.author.id, user.id).nut_r()
         used = await self.config.user(ctx.author).nut_s()
@@ -1043,20 +1025,10 @@
                 f"The valid choices to view stats for are {', '.join(f'`{c}`' for c in self.COMMANDS)}"
             )
         embed = await rstats_embed(self, ctx, action, user)
-<<<<<<< HEAD
-
         await ctx.send(embed=embed)
 
 
 async def setup(bot):
-=======
-
-        await ctx.send(embed=embed)
-
-
-def setup(bot):
->>>>>>> 9e256326
     global hug
-
     hug = bot.remove_command("hug")
     await bot.add_cog(Perform(bot))