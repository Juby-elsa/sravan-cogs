default_language_version:
    python: python3.8
fail_fast: false
repos:
-   repo: https://github.com/pre-commit/pre-commit-hooks
    rev: v4.4.0
    hooks:
    -   id: end-of-file-fixer
    -   id: check-builtin-literals
    -   id: check-ast
    -   id: check-json
    -   id: detect-private-key
    -   id: requirements-txt-fixer

-   repo: https://github.com/psf/black
    rev: '23.3.0'
    hooks:
      - id: black

-   repo: https://github.com/pycqa/isort
    rev: '5.12.0'
    hooks:
      - id: isort
<<<<<<< HEAD
        args: [--profile=black]
=======
>>>>>>> 9e256326

ci:
  autofix_commit_msg: |
    [pre-commit.ci] auto fixes from pre-commit.com hooks.
  autofix_prs: true
  autoupdate_branch: "master"
  autoupdate_commit_msg: "[pre-commit.ci] pre-commit autoupdate"
  autoupdate_schedule: weekly
  skip: []
  submodules: false<|MERGE_RESOLUTION|>--- conflicted
+++ resolved
@@ -21,10 +21,8 @@
     rev: '5.12.0'
     hooks:
       - id: isort
-<<<<<<< HEAD
+
         args: [--profile=black]
-=======
->>>>>>> 9e256326
 
 ci:
   autofix_commit_msg: |
